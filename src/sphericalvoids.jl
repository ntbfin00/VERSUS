--- conflicted
+++ resolved
@@ -589,26 +589,14 @@
 
     # compute the void size function (# of voids/Volume/dR)
     @info "Computing the void size function"
-<<<<<<< HEAD
-    @inbounds for i = 1:r_bins
-        r = vcat(Radii, 0)
-        Nvoids = vcat(Nvoids, 0)
-        vsf[i,1] = r[i]
-        vsf[i,2] = Nvoids[i]
-        vsf[i,3] = Nvoids[i]/volume
-        vsf[i,4] = 0.5 * (r[i] + r[i+1])  # mean(R)
-        # vsf[i,5] = (Nvoids[i] - Nvoids[i+1])/(volume * (r[i] - r[i+1]))  # dn/dlnR
-        vsf[i,5] = Nvoids[i]/(volume * log(r[i]/r[i+1]))  # dn/dlnR
-=======
     # vsf[:,1] = Radii
     # vsf[:,2] = Nvoids
     # vsf[:,3] = Nvoids/volume  # n=N/V
     @inbounds for i = 1:r_bins-1
-	norm = volume * log(Radii[i]/Radii[i+1])
+	      norm = volume * log(Radii[i]/Radii[i+1])
         vsf[i,1] = 0.5 * (Radii[i] + Radii[i+1])  # mean(R)
         vsf[i,2] = Nvoids[i+1]/norm  # dn/dlnR
-	vsf[i,3] = sqrt(Nvoids[i+1])/norm  # Poisson uncertainty
->>>>>>> f52d8652
+	      vsf[i,3] = sqrt(Nvoids[i+1])/norm  # Poisson uncertainty
     end
 
     box_shift = box_centre .- box_length/2
