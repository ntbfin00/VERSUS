--- conflicted
+++ resolved
@@ -10,24 +10,16 @@
 ## Requirements
 
 Minimal requirements:
+- Pyrecon
+- PyCall.jl
+- FFTW.jl
 - Parameters.jl
-- FFTW.jl
-<<<<<<< HEAD
-=======
-- Printf.jl
-
-To use in-built Pyrecon mesh builder (optional):
-- Pyrecon
->>>>>>> d7109d73
-- PyCall.jl
 - Printf.jl
 
 To run from command line:
-- PyCall.jl
 - ArgParse.jl
 - YAML.jl
 - FITSIO.jl
-- HDF5.jl
 - DelimitedFiles.jl
 
 ## Usage
@@ -60,10 +52,6 @@
 
 Run reconstruction and void finding direct from command line:
 ```
-<<<<<<< HEAD
 julia [-t <n_threads>] --project=<path/to/directory> src/VERSUS.jl --config <yaml file> --data <fits file> [--randoms <fits file>]
-=======
-/path/to/julia [-t <n_threads>] src/VERSUS.jl --config <yaml file> --data <fits, hdf5 file> [--randoms <fits, hdf5 file>]
->>>>>>> d7109d73
 ```
 To supply a pre-computed mesh (instead of galaxy positions) from command line, set ```input["build_mesh"] = false```.